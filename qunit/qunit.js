/**
 * QUnit 1.1.0pre - A JavaScript Unit Testing Framework
 *
 * http://docs.jquery.com/QUnit
 *
 * Copyright (c) 2011 John Resig, Jörn Zaefferer
 * Dual licensed under the MIT (MIT-LICENSE.txt)
 * or GPL (GPL-LICENSE.txt) licenses.
 */

(function(window) {

var defined = {
	setTimeout: typeof window.setTimeout !== "undefined",
	sessionStorage: (function() {
		try {
			return !!sessionStorage.getItem;
		} catch(e) {
			return false;
		}
	})()
};

var	testId = 0,
	toString = Object.prototype.toString,
	hasOwn = Object.prototype.hasOwnProperty;

var Test = function(name, testName, expected, testEnvironmentArg, async, callback) {
	this.name = name;
	this.testName = testName;
	this.expected = expected;
	this.testEnvironmentArg = testEnvironmentArg;
	this.async = async;
	this.callback = callback;
	this.assertions = [];
};
Test.prototype = {
	init: function() {
		var tests = id("qunit-tests");
		if (tests) {
			var b = document.createElement("strong");
				b.innerHTML = "Running " + this.name;
			var li = document.createElement("li");
				li.appendChild( b );
				li.className = "running";
				li.id = this.id = "test-output" + testId++;
			tests.appendChild( li );
		}
	},
	setup: function() {
		if (this.module != config.previousModule) {
			if ( config.previousModule ) {
				runLoggingCallbacks('moduleDone', QUnit, {
					name: config.previousModule,
					failed: config.moduleStats.bad,
					passed: config.moduleStats.all - config.moduleStats.bad,
					total: config.moduleStats.all
				} );
			}
			config.previousModule = this.module;
			config.moduleStats = { all: 0, bad: 0 };
			runLoggingCallbacks( 'moduleStart', QUnit, {
				name: this.module
			} );
		}

		config.current = this;
		this.testEnvironment = extend({
			setup: function() {},
			teardown: function() {}
		}, this.moduleTestEnvironment);
		if (this.testEnvironmentArg) {
			extend(this.testEnvironment, this.testEnvironmentArg);
		}

		runLoggingCallbacks( 'testStart', QUnit, {
			name: this.testName,
			module: this.module
		});

		// allow utility functions to access the current test environment
		// TODO why??
		QUnit.current_testEnvironment = this.testEnvironment;

		try {
			if ( !config.pollution ) {
				saveGlobal();
			}

			this.testEnvironment.setup.call(this.testEnvironment);
		} catch(e) {
			QUnit.ok( false, "Setup failed on " + this.testName + ": " + e.message );
		}
	},
	run: function() {
		config.current = this;
		if ( this.async ) {
			QUnit.stop();
		}

		if ( config.notrycatch ) {
			this.callback.call(this.testEnvironment);
			return;
		}
		try {
			this.callback.call(this.testEnvironment);
		} catch(e) {
			fail("Test " + this.testName + " died, exception and test follows", e, this.callback);
			QUnit.ok( false, "Died on test #" + (this.assertions.length + 1) + ": " + e.message + " - " + QUnit.jsDump.parse(e) );
			// else next test will carry the responsibility
			saveGlobal();

			// Restart the tests if they're blocking
			if ( config.blocking ) {
				start();
			}
		}
	},
	teardown: function() {
		config.current = this;
		try {
			this.testEnvironment.teardown.call(this.testEnvironment);
			checkPollution();
		} catch(e) {
			QUnit.ok( false, "Teardown failed on " + this.testName + ": " + e.message );
		}
	},
	finish: function() {
		config.current = this;
		if ( this.expected != null && this.expected != this.assertions.length ) {
			QUnit.ok( false, "Expected " + this.expected + " assertions, but " + this.assertions.length + " were run" );
		}

		var good = 0, bad = 0,
			tests = id("qunit-tests");

		config.stats.all += this.assertions.length;
		config.moduleStats.all += this.assertions.length;

		if ( tests ) {
			var ol = document.createElement("ol");

			for ( var i = 0; i < this.assertions.length; i++ ) {
				var assertion = this.assertions[i];

				var li = document.createElement("li");
				li.className = assertion.result ? "pass" : "fail";
				li.innerHTML = assertion.message || (assertion.result ? "okay" : "failed");
				ol.appendChild( li );

				if ( assertion.result ) {
					good++;
				} else {
					bad++;
					config.stats.bad++;
					config.moduleStats.bad++;
				}
			}

			// store result when possible
			if ( QUnit.config.reorder && defined.sessionStorage ) {
				if (bad) {
					sessionStorage.setItem("qunit-" + this.module + "-" + this.testName, bad);
				} else {
					sessionStorage.removeItem("qunit-" + this.module + "-" + this.testName);
				}
			}

			if (bad == 0) {
				ol.style.display = "none";
			}

			var b = document.createElement("strong");
			b.innerHTML = this.name + " <b class='counts'>(<b class='failed'>" + bad + "</b>, <b class='passed'>" + good + "</b>, " + this.assertions.length + ")</b>";

			var a = document.createElement("a");
			a.innerHTML = "Rerun";
			a.href = QUnit.url({ filter: getText([b]).replace(/\([^)]+\)$/, "").replace(/(^\s*|\s*$)/g, "") });

			addEvent(b, "click", function() {
				var next = b.nextSibling.nextSibling,
					display = next.style.display;
				next.style.display = display === "none" ? "block" : "none";
			});

			addEvent(b, "dblclick", function(e) {
				var target = e && e.target ? e.target : window.event.srcElement;
				if ( target.nodeName.toLowerCase() == "span" || target.nodeName.toLowerCase() == "b" ) {
					target = target.parentNode;
				}
				if ( window.location && target.nodeName.toLowerCase() === "strong" ) {
					window.location = QUnit.url({ filter: getText([target]).replace(/\([^)]+\)$/, "").replace(/(^\s*|\s*$)/g, "") });
				}
			});

			var li = id(this.id);
			li.className = bad ? "fail" : "pass";
			li.removeChild( li.firstChild );
			li.appendChild( b );
			li.appendChild( a );
			li.appendChild( ol );

		} else {
			for ( var i = 0; i < this.assertions.length; i++ ) {
				if ( !this.assertions[i].result ) {
					bad++;
					config.stats.bad++;
					config.moduleStats.bad++;
				}
			}
		}

		try {
			QUnit.reset();
		} catch(e) {
			fail("reset() failed, following Test " + this.testName + ", exception and reset fn follows", e, QUnit.reset);
		}

		runLoggingCallbacks( 'testDone', QUnit, {
			name: this.testName,
			module: this.module,
			failed: bad,
			passed: this.assertions.length - bad,
			total: this.assertions.length
		} );
	},

	queue: function() {
		var test = this;
		synchronize(function() {
			test.init();
		});
		function run() {
			// each of these can by async
			synchronize(function() {
				test.setup();
			});
			synchronize(function() {
				test.run();
			});
			synchronize(function() {
				test.teardown();
			});
			synchronize(function() {
				test.finish();
			});
		}
		// defer when previous test run passed, if storage is available
		var bad = QUnit.config.reorder && defined.sessionStorage && +sessionStorage.getItem("qunit-" + this.module + "-" + this.testName);
		if (bad) {
			run();
		} else {
			synchronize(run, true);
		};
	}

};

var QUnit = {

	// call on start of module test to prepend name to all tests
	module: function(name, testEnvironment) {
		config.currentModule = name;
		config.currentModuleTestEnviroment = testEnvironment;
	},

	asyncTest: function(testName, expected, callback) {
		if ( arguments.length === 2 ) {
			callback = expected;
			expected = null;
		}

		QUnit.test(testName, expected, callback, true);
	},

	test: function(testName, expected, callback, async) {
		var name = '<span class="test-name">' + testName + '</span>', testEnvironmentArg;

		if ( arguments.length === 2 ) {
			callback = expected;
			expected = null;
		}
		// is 2nd argument a testEnvironment?
		if ( expected && typeof expected === 'object') {
			testEnvironmentArg = expected;
			expected = null;
		}

		if ( config.currentModule ) {
			name = '<span class="module-name">' + config.currentModule + "</span>: " + name;
		}

		if ( !validTest(config.currentModule + ": " + testName) ) {
			return;
		}

		var test = new Test(name, testName, expected, testEnvironmentArg, async, callback);
		test.module = config.currentModule;
		test.moduleTestEnvironment = config.currentModuleTestEnviroment;
		test.queue();
	},

	/**
	 * Specify the number of expected assertions to gurantee that failed test (no assertions are run at all) don't slip through.
	 */
	expect: function(asserts) {
		config.current.expected = asserts;
	},

	/**
	 * Asserts true.
	 * @example ok( "asdfasdf".length > 5, "There must be at least 5 chars" );
	 */
	ok: function(a, msg) {
		a = !!a;
		var details = {
			result: a,
			message: msg
		};
		msg = escapeInnerText(msg);
		runLoggingCallbacks( 'log', QUnit, details );
		config.current.assertions.push({
			result: a,
			message: msg
		});
	},

	/**
	 * Checks that the first two arguments are equal, with an optional message.
	 * Prints out both actual and expected values.
	 *
	 * Prefered to ok( actual == expected, message )
	 *
	 * @example equal( format("Received {0} bytes.", 2), "Received 2 bytes." );
	 *
	 * @param Object actual
	 * @param Object expected
	 * @param String message (optional)
	 */
	equal: function(actual, expected, message) {
		QUnit.push(expected == actual, actual, expected, message);
	},

	notEqual: function(actual, expected, message) {
		QUnit.push(expected != actual, actual, expected, message);
	},

	deepEqual: function(actual, expected, message) {
		QUnit.push(QUnit.equiv(actual, expected), actual, expected, message);
	},

	notDeepEqual: function(actual, expected, message) {
		QUnit.push(!QUnit.equiv(actual, expected), actual, expected, message);
	},

	strictEqual: function(actual, expected, message) {
		QUnit.push(expected === actual, actual, expected, message);
	},

	notStrictEqual: function(actual, expected, message) {
		QUnit.push(expected !== actual, actual, expected, message);
	},

	raises: function(block, expected, message) {
		var actual, ok = false;

		if (typeof expected === 'string') {
			message = expected;
			expected = null;
		}

		try {
			block();
		} catch (e) {
			actual = e;
		}

		if (actual) {
			// we don't want to validate thrown error
			if (!expected) {
				ok = true;
			// expected is a regexp
			} else if (QUnit.objectType(expected) === "regexp") {
				ok = expected.test(actual);
			// expected is a constructor
			} else if (actual instanceof expected) {
				ok = true;
			// expected is a validation function which returns true is validation passed
			} else if (expected.call({}, actual) === true) {
				ok = true;
			}
		}

		QUnit.ok(ok, message);
	},

	start: function(count) {
		config.semaphore -= count || 1;
		if (config.semaphore > 0) {
			// don't start until equal number of stop-calls
			return;
		}
		if (config.semaphore < 0) {
			// ignore if start is called more often then stop
			config.semaphore = 0;
		}
		// A slight delay, to avoid any current callbacks
		if ( defined.setTimeout ) {
			window.setTimeout(function() {
				if (config.semaphore > 0) {
					return;
				}
				if ( config.timeout ) {
					clearTimeout(config.timeout);
				}

				config.blocking = false;
				process(true);
			}, 13);
		} else {
			config.blocking = false;
			process(true);
		}
	},

	stop: function(count) {
		config.semaphore += count || 1;
		config.blocking = true;

		if ( config.testTimeout && defined.setTimeout ) {
			clearTimeout(config.timeout);
			config.timeout = window.setTimeout(function() {
				QUnit.ok( false, "Test timed out" );
				config.semaphore = 1;
				QUnit.start();
			}, config.testTimeout);
		}
	}
};

//We want access to the constructor's prototype
(function() {
	function F(){};
	F.prototype = QUnit;
	QUnit = new F();
	//Make F QUnit's constructor so that we can add to the prototype later
	QUnit.constructor = F;
})();

// Backwards compatibility, deprecated
QUnit.equals = QUnit.equal;
QUnit.same = QUnit.deepEqual;

// Maintain internal state
var config = {
	// The queue of tests to run
	queue: [],

	// block until document ready
	blocking: true,

	// when enabled, show only failing tests
	// gets persisted through sessionStorage and can be changed in UI via checkbox
	hidepassed: false,

	// by default, run previously failed tests first
	// very useful in combination with "Hide passed tests" checked
	reorder: true,

	// by default, modify document.title when suite is done
	altertitle: true,

	urlConfig: ['noglobals', 'notrycatch'],

	//logging callback queues
	begin: [],
	done: [],
	log: [],
	testStart: [],
	testDone: [],
	moduleStart: [],
	moduleDone: []
};

// Load paramaters
(function() {
	var location = window.location || { search: "", protocol: "file:" },
		params = location.search.slice( 1 ).split( "&" ),
		length = params.length,
		urlParams = {},
		current;

	if ( params[ 0 ] ) {
		for ( var i = 0; i < length; i++ ) {
			current = params[ i ].split( "=" );
			current[ 0 ] = decodeURIComponent( current[ 0 ] );
			// allow just a key to turn on a flag, e.g., test.html?noglobals
			current[ 1 ] = current[ 1 ] ? decodeURIComponent( current[ 1 ] ) : true;
			urlParams[ current[ 0 ] ] = current[ 1 ];
		}
	}

	QUnit.urlParams = urlParams;
	config.filter = urlParams.filter;

	// Figure out if we're running the tests from a server or not
	QUnit.isLocal = !!(location.protocol === 'file:');
})();

// Expose the API as global variables, unless an 'exports'
// object exists, in that case we assume we're in CommonJS
if ( typeof exports === "undefined" || typeof require === "undefined" ) {
	extend(window, QUnit);
	window.QUnit = QUnit;
} else {
	extend(exports, QUnit);
	exports.QUnit = QUnit;
}

// define these after exposing globals to keep them in these QUnit namespace only
extend(QUnit, {
	config: config,

	// Initialize the configuration options
	init: function() {
		extend(config, {
			stats: { all: 0, bad: 0 },
			moduleStats: { all: 0, bad: 0 },
			started: +new Date,
			updateRate: 1000,
			blocking: false,
			autostart: true,
			autorun: false,
			filter: "",
			queue: [],
			semaphore: 0
		});

		var tests = id( "qunit-tests" ),
			banner = id( "qunit-banner" ),
			result = id( "qunit-testresult" );

		if ( tests ) {
			tests.innerHTML = "";
		}

		if ( banner ) {
			banner.className = "";
		}

		if ( result ) {
			result.parentNode.removeChild( result );
		}

		if ( tests ) {
			result = document.createElement( "p" );
			result.id = "qunit-testresult";
			result.className = "result";
			tests.parentNode.insertBefore( result, tests );
			result.innerHTML = 'Running...<br/>&nbsp;';
		}
	},

	/**
	 * Resets the test setup. Useful for tests that modify the DOM.
	 *
	 * If jQuery is available, uses jQuery's html(), otherwise just innerHTML.
	 */
	reset: function() {
		if ( window.jQuery ) {
			jQuery( "#qunit-fixture" ).html( config.fixture );
		} else {
			var main = id( 'qunit-fixture' );
			if ( main ) {
				main.innerHTML = config.fixture;
			}
		}
	},

	/**
	 * Trigger an event on an element.
	 *
	 * @example triggerEvent( document.body, "click" );
	 *
	 * @param DOMElement elem
	 * @param String type
	 */
	triggerEvent: function( elem, type, event ) {
		if ( document.createEvent ) {
			event = document.createEvent("MouseEvents");
			event.initMouseEvent(type, true, true, elem.ownerDocument.defaultView,
				0, 0, 0, 0, 0, false, false, false, false, 0, null);
			elem.dispatchEvent( event );

		} else if ( elem.fireEvent ) {
			elem.fireEvent("on"+type);
		}
	},

	// Safe object type checking
	is: function( type, obj ) {
		return QUnit.objectType( obj ) == type;
	},

	objectType: function( obj ) {
		if (typeof obj === "undefined") {
				return "undefined";

		// consider: typeof null === object
		}
		if (obj === null) {
				return "null";
		}

		var type = toString.call( obj ).match(/^\[object\s(.*)\]$/)[1] || '';

		switch (type) {
				case 'Number':
						if (isNaN(obj)) {
								return "nan";
						} else {
								return "number";
						}
				case 'String':
				case 'Boolean':
				case 'Array':
				case 'Date':
				case 'RegExp':
				case 'Function':
						return type.toLowerCase();
		}
		if (typeof obj === "object") {
				return "object";
		}
		return undefined;
	},

	push: function(result, actual, expected, message) {
		var details = {
			result: result,
			message: message,
			actual: actual,
			expected: expected
		};

		message = escapeInnerText(message) || (result ? "okay" : "failed");
		message = '<span class="test-message">' + message + "</span>";
		expected = escapeInnerText(QUnit.jsDump.parse(expected));
		actual = escapeInnerText(QUnit.jsDump.parse(actual));
		var output = message + '<table><tr class="test-expected"><th>Expected: </th><td><pre>' + expected + '</pre></td></tr>';
		if (actual != expected) {
			output += '<tr class="test-actual"><th>Result: </th><td><pre>' + actual + '</pre></td></tr>';
			output += '<tr class="test-diff"><th>Diff: </th><td><pre>' + QUnit.diff(expected, actual) +'</pre></td></tr>';
		}
		if (!result) {
			var source = sourceFromStacktrace();
			if (source) {
				details.source = source;
				output += '<tr class="test-source"><th>Source: </th><td><pre>' + escapeInnerText(source) + '</pre></td></tr>';
			}
		}
		output += "</table>";

		runLoggingCallbacks( 'log', QUnit, details );

		config.current.assertions.push({
			result: !!result,
			message: output
		});
	},

	url: function( params ) {
		params = extend( extend( {}, QUnit.urlParams ), params );
		var querystring = "?",
			key;
		for ( key in params ) {
			if ( !hasOwn.call( params, key ) ) {
				continue;
			}
			querystring += encodeURIComponent( key ) + "=" +
				encodeURIComponent( params[ key ] ) + "&";
		}
		return window.location.pathname + querystring.slice( 0, -1 );
	},

	extend: extend,
	id: id,
	addEvent: addEvent
});

//QUnit.constructor is set to the empty F() above so that we can add to it's prototype later
//Doing this allows us to tell if the following methods have been overwritten on the actual
//QUnit object, which is a deprecated way of using the callbacks.
extend(QUnit.constructor.prototype, {
	// Logging callbacks; all receive a single argument with the listed properties
	// run test/logs.html for any related changes
	begin: registerLoggingCallback('begin'),
	// done: { failed, passed, total, runtime }
	done: registerLoggingCallback('done'),
	// log: { result, actual, expected, message }
	log: registerLoggingCallback('log'),
	// testStart: { name }
	testStart: registerLoggingCallback('testStart'),
	// testDone: { name, failed, passed, total }
	testDone: registerLoggingCallback('testDone'),
	// moduleStart: { name }
	moduleStart: registerLoggingCallback('moduleStart'),
	// moduleDone: { name, failed, passed, total }
	moduleDone: registerLoggingCallback('moduleDone')
});

if ( typeof document === "undefined" || document.readyState === "complete" ) {
	config.autorun = true;
}

QUnit.load = function() {
	runLoggingCallbacks( 'begin', QUnit, {} );

	// Initialize the config, saving the execution queue
	var oldconfig = extend({}, config);
	QUnit.init();
	extend(config, oldconfig);

	config.blocking = false;

	var urlConfigHtml = '', len = config.urlConfig.length;
	for ( var i = 0, val; i < len, val = config.urlConfig[i]; i++ ) {
		config[val] = QUnit.urlParams[val];
		urlConfigHtml += '<label><input name="' + val + '" type="checkbox"' + ( config[val] ? ' checked="checked"' : '' ) + '>' + val + '</label>';
	}

	var userAgent = id("qunit-userAgent");
	if ( userAgent ) {
		userAgent.innerHTML = navigator.userAgent;
	}
	var banner = id("qunit-header");
	if ( banner ) {
		banner.innerHTML = '<a href="' + QUnit.url({ filter: undefined }) + '"> ' + banner.innerHTML + '</a> ' + urlConfigHtml;
		addEvent( banner, "change", function( event ) {
			var params = {};
			params[ event.target.name ] = event.target.checked ? true : undefined;
			window.location = QUnit.url( params );
		});
	}

	var toolbar = id("qunit-testrunner-toolbar");
	if ( toolbar ) {
		var filter = document.createElement("input");
		filter.type = "checkbox";
		filter.id = "qunit-filter-pass";
		addEvent( filter, "click", function() {
			var ol = document.getElementById("qunit-tests");
			if ( filter.checked ) {
				ol.className = ol.className + " hidepass";
			} else {
				var tmp = " " + ol.className.replace( /[\n\t\r]/g, " " ) + " ";
				ol.className = tmp.replace(/ hidepass /, " ");
			}
			if ( defined.sessionStorage ) {
				if (filter.checked) {
					sessionStorage.setItem("qunit-filter-passed-tests", "true");
				} else {
					sessionStorage.removeItem("qunit-filter-passed-tests");
				}
			}
		});
		if ( config.hidepassed || defined.sessionStorage && sessionStorage.getItem("qunit-filter-passed-tests") ) {
			filter.checked = true;
			var ol = document.getElementById("qunit-tests");
			ol.className = ol.className + " hidepass";
		}
		toolbar.appendChild( filter );

		var label = document.createElement("label");
		label.setAttribute("for", "qunit-filter-pass");
		label.innerHTML = "Hide passed tests";
		toolbar.appendChild( label );
	}

	var main = id('qunit-fixture');
	if ( main ) {
		config.fixture = main.innerHTML;
	}

	if (config.autostart) {
		QUnit.start();
	}
};

addEvent(window, "load", QUnit.load);

function done() {
	config.autorun = true;

	// Log the last module results
	if ( config.currentModule ) {
		runLoggingCallbacks( 'moduleDone', QUnit, {
			name: config.currentModule,
			failed: config.moduleStats.bad,
			passed: config.moduleStats.all - config.moduleStats.bad,
			total: config.moduleStats.all
		} );
	}

	var banner = id("qunit-banner"),
		tests = id("qunit-tests"),
		runtime = +new Date - config.started,
		passed = config.stats.all - config.stats.bad,
		html = [
			'Tests completed in ',
			runtime,
			' milliseconds.<br/>',
			'<span class="passed">',
			passed,
			'</span> tests of <span class="total">',
			config.stats.all,
			'</span> passed, <span class="failed">',
			config.stats.bad,
			'</span> failed.'
		].join('');

	if ( banner ) {
		banner.className = (config.stats.bad ? "qunit-fail" : "qunit-pass");
	}

	if ( tests ) {
		id( "qunit-testresult" ).innerHTML = html;
	}

	if ( config.altertitle && typeof document !== "undefined" && document.title ) {
		// show ✖ for good, ✔ for bad suite result in title
		// use escape sequences in case file gets loaded with non-utf-8-charset
		document.title = [
			(config.stats.bad ? "\u2716" : "\u2714"),
			document.title.replace(/^[\u2714\u2716] /i, "")
		].join(" ");
	}

	runLoggingCallbacks( 'done', QUnit, {
		failed: config.stats.bad,
		passed: passed,
		total: config.stats.all,
		runtime: runtime
	} );
}

function validTest( name ) {
	var filter = config.filter,
		run = false;

	if ( !filter ) {
		return true;
	}

	var not = filter.charAt( 0 ) === "!";
	if ( not ) {
		filter = filter.slice( 1 );
	}

	if ( name.indexOf( filter ) !== -1 ) {
		return !not;
	}

	if ( not ) {
		run = true;
	}

	return run;
}

// so far supports only Firefox, Chrome and Opera (buggy)
// could be extended in the future to use something like https://github.com/csnover/TraceKit
function sourceFromStacktrace() {
	try {
		throw new Error();
	} catch ( e ) {
		if (e.stacktrace) {
			// Opera
			return e.stacktrace.split("\n")[6];
		} else if (e.stack) {
			// Firefox, Chrome
			return e.stack.split("\n")[4];
		} else if (e.sourceURL) {
			// Safari, PhantomJS
			// TODO sourceURL points at the 'throw new Error' line above, useless
			//return e.sourceURL + ":" + e.line;
		}
	}
}

function escapeInnerText(s) {
	if (!s) {
		return "";
	}
	s = s + "";
	return s.replace(/[\&<>]/g, function(s) {
		switch(s) {
			case "&": return "&amp;";
			case "<": return "&lt;";
			case ">": return "&gt;";
			default: return s;
		}
	});
}

function synchronize( callback, last ) {
	config.queue.push( callback );

	if ( config.autorun && !config.blocking ) {
		process(last);
	}
}

function process( last ) {
	var start = new Date().getTime();
	config.depth = config.depth ? config.depth + 1 : 1;

	while ( config.queue.length && !config.blocking ) {
		if ( !defined.setTimeout || config.updateRate <= 0 || ( ( new Date().getTime() - start ) < config.updateRate ) ) {
			config.queue.shift()();
		} else {
			window.setTimeout( function(){
				process( last );
			}, 13 );
			break;
		}
	}
	config.depth--;
	if ( last && !config.blocking && !config.queue.length && config.depth === 0 ) {
		done();
	}
}

function saveGlobal() {
	config.pollution = [];

	if ( config.noglobals ) {
		for ( var key in window ) {
			if ( !hasOwn.call( window, key ) ) {
				continue;
			}
			config.pollution.push( key );
		}
	}
}

function checkPollution( name ) {
	var old = config.pollution;
	saveGlobal();

	var newGlobals = diff( config.pollution, old );
	if ( newGlobals.length > 0 ) {
		ok( false, "Introduced global variable(s): " + newGlobals.join(", ") );
	}

	var deletedGlobals = diff( old, config.pollution );
	if ( deletedGlobals.length > 0 ) {
		ok( false, "Deleted global variable(s): " + deletedGlobals.join(", ") );
	}
}

// returns a new Array with the elements that are in a but not in b
function diff( a, b ) {
	var result = a.slice();
	for ( var i = 0; i < result.length; i++ ) {
		for ( var j = 0; j < b.length; j++ ) {
			if ( result[i] === b[j] ) {
				result.splice(i, 1);
				i--;
				break;
			}
		}
	}
	return result;
}

function fail(message, exception, callback) {
	if ( typeof console !== "undefined" && console.error && console.warn ) {
		console.error(message);
		console.error(exception);
		console.warn(callback.toString());

	} else if ( window.opera && opera.postError ) {
		opera.postError(message, exception, callback.toString);
	}
}

function extend(a, b) {
	for ( var prop in b ) {
		if ( b[prop] === undefined ) {
			delete a[prop];
		} else {
			a[prop] = b[prop];
		}
	}

	return a;
}

function addEvent(elem, type, fn) {
	if ( elem.addEventListener ) {
		elem.addEventListener( type, fn, false );
	} else if ( elem.attachEvent ) {
		elem.attachEvent( "on" + type, fn );
	} else {
		fn();
	}
}

function id(name) {
	return !!(typeof document !== "undefined" && document && document.getElementById) &&
		document.getElementById( name );
}

function registerLoggingCallback(key){
	return function(callback){
		config[key].push( callback );
	};
}

// Supports deprecated method of completely overwriting logging callbacks
function runLoggingCallbacks(key, scope, args) {
	//debugger;
	var callbacks;
	if ( QUnit.hasOwnProperty(key) ) {
		QUnit[key].call(scope, args);
	} else {
		callbacks = config[key];
		for( var i = 0; i < callbacks.length; i++ ) {
			callbacks[i].call( scope, args );
		}
	}
}

// Test for equality any JavaScript type.
// Author: Philippe Rathé <prathe@gmail.com>
QUnit.equiv = function () {

	var innerEquiv; // the real equiv function
	var callers = []; // stack to decide between skip/abort functions
	var parents = []; // stack to avoiding loops from circular referencing

	// Call the o related callback with the given arguments.
	function bindCallbacks(o, callbacks, args) {
		var prop = QUnit.objectType(o);
		if (prop) {
			if (QUnit.objectType(callbacks[prop]) === "function") {
				return callbacks[prop].apply(callbacks, args);
			} else {
				return callbacks[prop]; // or undefined
			}
		}
	}

	var callbacks = function () {

		// for string, boolean, number and null
		function useStrictEquality(b, a) {
			if (b instanceof a.constructor || a instanceof b.constructor) {
				// to catch short annotaion VS 'new' annotation of a
				// declaration
				// e.g. var i = 1;
				// var j = new Number(1);
				return a == b;
			} else {
				return a === b;
			}
		}

		return {
			"string" : useStrictEquality,
			"boolean" : useStrictEquality,
			"number" : useStrictEquality,
			"null" : useStrictEquality,
			"undefined" : useStrictEquality,

			"nan" : function(b) {
				return isNaN(b);
			},

			"date" : function(b, a) {
				return QUnit.objectType(b) === "date"
						&& a.valueOf() === b.valueOf();
			},

			"regexp" : function(b, a) {
				return QUnit.objectType(b) === "regexp"
						&& a.source === b.source && // the regex itself
						a.global === b.global && // and its modifers
													// (gmi) ...
						a.ignoreCase === b.ignoreCase
						&& a.multiline === b.multiline;
			},

			// - skip when the property is a method of an instance (OOP)
			// - abort otherwise,
			// initial === would have catch identical references anyway
			"function" : function() {
				var caller = callers[callers.length - 1];
				return caller !== Object && typeof caller !== "undefined";
			},

			"array" : function(b, a) {
				var i, j, loop;
				var len;

				// b could be an object literal here
				if (!(QUnit.objectType(b) === "array")) {
					return false;
				}

				len = a.length;
				if (len !== b.length) { // safe and faster
					return false;
				}

				// track reference to avoid circular references
				parents.push(a);
				for (i = 0; i < len; i++) {
					loop = false;
					for (j = 0; j < parents.length; j++) {
						if (parents[j] === a[i]) {
							loop = true;// dont rewalk array
						}
					}
					if (!loop && !innerEquiv(a[i], b[i])) {
						parents.pop();
						return false;
					}
				}
				parents.pop();
				return true;
			},

			"object" : function(b, a) {
				var i, j, loop;
				var eq = true; // unless we can proove it
				var aProperties = [], bProperties = []; // collection of
														// strings

				// comparing constructors is more strict than using
				// instanceof
				if (a.constructor !== b.constructor) {
					return false;
				}

				// stack constructor before traversing properties
				callers.push(a.constructor);
				// track reference to avoid circular references
				parents.push(a);

				for (i in a) { // be strict: don't ensures hasOwnProperty
								// and go deep
					loop = false;
					for (j = 0; j < parents.length; j++) {
						if (parents[j] === a[i])
							loop = true; // don't go down the same path
											// twice
					}
					aProperties.push(i); // collect a's properties

					if (!loop && !innerEquiv(a[i], b[i])) {
						eq = false;
						break;
					}
				}

				callers.pop(); // unstack, we are done
				parents.pop();

				for (i in b) {
					bProperties.push(i); // collect b's properties
				}

				// Ensures identical properties name
				return eq
						&& innerEquiv(aProperties.sort(), bProperties
								.sort());
			}
		};
	}();

	innerEquiv = function() { // can take multiple arguments
		var args = Array.prototype.slice.apply(arguments);
		if (args.length < 2) {
			return true; // end transition
		}

		return (function(a, b) {
			if (a === b) {
				return true; // catch the most you can
			} else if (a === null || b === null || typeof a === "undefined"
					|| typeof b === "undefined"
					|| QUnit.objectType(a) !== QUnit.objectType(b)) {
				return false; // don't lose time with error prone cases
			} else {
				return bindCallbacks(a, callbacks, [ b, a ]);
			}

			// apply transition with (1..n) arguments
		})(args[0], args[1])
				&& arguments.callee.apply(this, args.splice(1,
						args.length - 1));
	};

	return innerEquiv;

}();

/**
 * jsDump Copyright (c) 2008 Ariel Flesler - aflesler(at)gmail(dot)com |
 * http://flesler.blogspot.com Licensed under BSD
 * (http://www.opensource.org/licenses/bsd-license.php) Date: 5/15/2008
 *
 * @projectDescription Advanced and extensible data dumping for Javascript.
 * @version 1.0.0
 * @author Ariel Flesler
 * @link {http://flesler.blogspot.com/2008/05/jsdump-pretty-dump-of-any-javascript.html}
 */
QUnit.jsDump = (function() {
	function quote( str ) {
		return '"' + str.toString().replace(/"/g, '\\"') + '"';
	};
	function literal( o ) {
		return o + '';
	};
	function join( pre, arr, post ) {
		var s = jsDump.separator(),
			base = jsDump.indent(),
			inner = jsDump.indent(1);
		if ( arr.join )
			arr = arr.join( ',' + s + inner );
		if ( !arr )
			return pre + post;
		return [ pre, inner + arr, base + post ].join(s);
	};
	function array( arr, stack ) {
		var i = arr.length, ret = Array(i);
		this.up();
		while ( i-- )
			ret[i] = this.parse( arr[i] , undefined , stack);
		this.down();
		return join( '[', ret, ']' );
	};

	var reName = /^function (\w+)/;

	var jsDump = {
		parse:function( obj, type, stack ) { //type is used mostly internally, you can fix a (custom)type in advance
			stack = stack || [ ];
			var parser = this.parsers[ type || this.typeOf(obj) ];
			type = typeof parser;
			var inStack = inArray(obj, stack);
			if (inStack != -1) {
				return 'recursion('+(inStack - stack.length)+')';
			}
			//else
			if (type == 'function')  {
					stack.push(obj);
					var res = parser.call( this, obj, stack );
					stack.pop();
					return res;
			}
			// else
			return (type == 'string') ? parser : this.parsers.error;
		},
		typeOf:function( obj ) {
			var type;
			if ( obj === null ) {
				type = "null";
			} else if (typeof obj === "undefined") {
				type = "undefined";
			} else if (QUnit.is("RegExp", obj)) {
				type = "regexp";
			} else if (QUnit.is("Date", obj)) {
				type = "date";
			} else if (QUnit.is("Function", obj)) {
				type = "function";
			} else if (typeof obj.setInterval !== undefined && typeof obj.document !== "undefined" && typeof obj.nodeType === "undefined") {
				type = "window";
			} else if (obj.nodeType === 9) {
				type = "document";
			} else if (obj.nodeType) {
				type = "node";
<<<<<<< HEAD
			} else if (toString.call( obj ) === "[object Array]") {
				type = "array";
			} else if (toString.call( obj ) === "[object NodeList]") {
=======
			} else if (
				// native arrays
				Object.prototype.toString.call( obj ) === "[object Array]" ||
				// NodeList objects
				( typeof obj.length === "number" && typeof obj.item !== "undefined" && ( obj.length ? obj.item(0) === obj[0] : ( obj.item( 0 ) === null && typeof obj[0] === "undefined" ) ) )
			) {
>>>>>>> 3fee197d
				type = "array";
			} else {
				type = typeof obj;
			}
			return type;
		},
		separator:function() {
			return this.multiline ?	this.HTML ? '<br />' : '\n' : this.HTML ? '&nbsp;' : ' ';
		},
		indent:function( extra ) {// extra can be a number, shortcut for increasing-calling-decreasing
			if ( !this.multiline )
				return '';
			var chr = this.indentChar;
			if ( this.HTML )
				chr = chr.replace(/\t/g,'   ').replace(/ /g,'&nbsp;');
			return Array( this._depth_ + (extra||0) ).join(chr);
		},
		up:function( a ) {
			this._depth_ += a || 1;
		},
		down:function( a ) {
			this._depth_ -= a || 1;
		},
		setParser:function( name, parser ) {
			this.parsers[name] = parser;
		},
		// The next 3 are exposed so you can use them
		quote:quote,
		literal:literal,
		join:join,
		//
		_depth_: 1,
		// This is the list of parsers, to modify them, use jsDump.setParser
		parsers:{
			window: '[Window]',
			document: '[Document]',
			error:'[ERROR]', //when no parser is found, shouldn't happen
			unknown: '[Unknown]',
			'null':'null',
			'undefined':'undefined',
			'function':function( fn ) {
				var ret = 'function',
					name = 'name' in fn ? fn.name : (reName.exec(fn)||[])[1];//functions never have name in IE
				if ( name )
					ret += ' ' + name;
				ret += '(';

				ret = [ ret, QUnit.jsDump.parse( fn, 'functionArgs' ), '){'].join('');
				return join( ret, QUnit.jsDump.parse(fn,'functionCode'), '}' );
			},
			array: array,
			nodelist: array,
			arguments: array,
			object:function( map, stack ) {
				var ret = [ ];
				QUnit.jsDump.up();
				for ( var key in map ) {
				    var val = map[key];
					ret.push( QUnit.jsDump.parse(key,'key') + ': ' + QUnit.jsDump.parse(val, undefined, stack));
                }
				QUnit.jsDump.down();
				return join( '{', ret, '}' );
			},
			node:function( node ) {
				var open = QUnit.jsDump.HTML ? '&lt;' : '<',
					close = QUnit.jsDump.HTML ? '&gt;' : '>';

				var tag = node.nodeName.toLowerCase(),
					ret = open + tag;

				for ( var a in QUnit.jsDump.DOMAttrs ) {
					var val = node[QUnit.jsDump.DOMAttrs[a]];
					if ( val )
						ret += ' ' + a + '=' + QUnit.jsDump.parse( val, 'attribute' );
				}
				return ret + close + open + '/' + tag + close;
			},
			functionArgs:function( fn ) {//function calls it internally, it's the arguments part of the function
				var l = fn.length;
				if ( !l ) return '';

				var args = Array(l);
				while ( l-- )
					args[l] = String.fromCharCode(97+l);//97 is 'a'
				return ' ' + args.join(', ') + ' ';
			},
			key:quote, //object calls it internally, the key part of an item in a map
			functionCode:'[code]', //function calls it internally, it's the content of the function
			attribute:quote, //node calls it internally, it's an html attribute value
			string:quote,
			date:quote,
			regexp:literal, //regex
			number:literal,
			'boolean':literal
		},
		DOMAttrs:{//attributes to dump from nodes, name=>realName
			id:'id',
			name:'name',
			'class':'className'
		},
		HTML:false,//if true, entities are escaped ( <, >, \t, space and \n )
		indentChar:'  ',//indentation unit
		multiline:true //if true, items in a collection, are separated by a \n, else just a space.
	};

	return jsDump;
})();

// from Sizzle.js
function getText( elems ) {
	var ret = "", elem;

	for ( var i = 0; elems[i]; i++ ) {
		elem = elems[i];

		// Get the text from text nodes and CDATA nodes
		if ( elem.nodeType === 3 || elem.nodeType === 4 ) {
			ret += elem.nodeValue;

		// Traverse everything else, except comment nodes
		} else if ( elem.nodeType !== 8 ) {
			ret += getText( elem.childNodes );
		}
	}

	return ret;
};

//from jquery.js
function inArray( elem, array ) {
	if ( array.indexOf ) {
		return array.indexOf( elem );
	}

	for ( var i = 0, length = array.length; i < length; i++ ) {
		if ( array[ i ] === elem ) {
			return i;
		}
	}

	return -1;
}

/*
 * Javascript Diff Algorithm
 *  By John Resig (http://ejohn.org/)
 *  Modified by Chu Alan "sprite"
 *
 * Released under the MIT license.
 *
 * More Info:
 *  http://ejohn.org/projects/javascript-diff-algorithm/
 *
 * Usage: QUnit.diff(expected, actual)
 *
 * QUnit.diff("the quick brown fox jumped over", "the quick fox jumps over") == "the  quick <del>brown </del> fox <del>jumped </del><ins>jumps </ins> over"
 */
QUnit.diff = (function() {
	function diff(o, n) {
		var ns = {};
		var os = {};

		for (var i = 0; i < n.length; i++) {
			if (ns[n[i]] == null)
				ns[n[i]] = {
					rows: [],
					o: null
				};
			ns[n[i]].rows.push(i);
		}

		for (var i = 0; i < o.length; i++) {
			if (os[o[i]] == null)
				os[o[i]] = {
					rows: [],
					n: null
				};
			os[o[i]].rows.push(i);
		}

		for (var i in ns) {
			if ( !hasOwn.call( ns, i ) ) {
				continue;
			}
			if (ns[i].rows.length == 1 && typeof(os[i]) != "undefined" && os[i].rows.length == 1) {
				n[ns[i].rows[0]] = {
					text: n[ns[i].rows[0]],
					row: os[i].rows[0]
				};
				o[os[i].rows[0]] = {
					text: o[os[i].rows[0]],
					row: ns[i].rows[0]
				};
			}
		}

		for (var i = 0; i < n.length - 1; i++) {
			if (n[i].text != null && n[i + 1].text == null && n[i].row + 1 < o.length && o[n[i].row + 1].text == null &&
			n[i + 1] == o[n[i].row + 1]) {
				n[i + 1] = {
					text: n[i + 1],
					row: n[i].row + 1
				};
				o[n[i].row + 1] = {
					text: o[n[i].row + 1],
					row: i + 1
				};
			}
		}

		for (var i = n.length - 1; i > 0; i--) {
			if (n[i].text != null && n[i - 1].text == null && n[i].row > 0 && o[n[i].row - 1].text == null &&
			n[i - 1] == o[n[i].row - 1]) {
				n[i - 1] = {
					text: n[i - 1],
					row: n[i].row - 1
				};
				o[n[i].row - 1] = {
					text: o[n[i].row - 1],
					row: i - 1
				};
			}
		}

		return {
			o: o,
			n: n
		};
	}

	return function(o, n) {
		o = o.replace(/\s+$/, '');
		n = n.replace(/\s+$/, '');
		var out = diff(o == "" ? [] : o.split(/\s+/), n == "" ? [] : n.split(/\s+/));

		var str = "";

		var oSpace = o.match(/\s+/g);
		if (oSpace == null) {
			oSpace = [" "];
		}
		else {
			oSpace.push(" ");
		}
		var nSpace = n.match(/\s+/g);
		if (nSpace == null) {
			nSpace = [" "];
		}
		else {
			nSpace.push(" ");
		}

		if (out.n.length == 0) {
			for (var i = 0; i < out.o.length; i++) {
				str += '<del>' + out.o[i] + oSpace[i] + "</del>";
			}
		}
		else {
			if (out.n[0].text == null) {
				for (n = 0; n < out.o.length && out.o[n].text == null; n++) {
					str += '<del>' + out.o[n] + oSpace[n] + "</del>";
				}
			}

			for (var i = 0; i < out.n.length; i++) {
				if (out.n[i].text == null) {
					str += '<ins>' + out.n[i] + nSpace[i] + "</ins>";
				}
				else {
					var pre = "";

					for (n = out.n[i].row + 1; n < out.o.length && out.o[n].text == null; n++) {
						pre += '<del>' + out.o[n] + oSpace[n] + "</del>";
					}
					str += " " + out.n[i].text + nSpace[i] + pre;
				}
			}
		}

		return str;
	};
})();

})(this);<|MERGE_RESOLUTION|>--- conflicted
+++ resolved
@@ -1282,18 +1282,12 @@
 				type = "document";
 			} else if (obj.nodeType) {
 				type = "node";
-<<<<<<< HEAD
-			} else if (toString.call( obj ) === "[object Array]") {
-				type = "array";
-			} else if (toString.call( obj ) === "[object NodeList]") {
-=======
 			} else if (
 				// native arrays
-				Object.prototype.toString.call( obj ) === "[object Array]" ||
+				toString.call( obj ) === "[object Array]" ||
 				// NodeList objects
 				( typeof obj.length === "number" && typeof obj.item !== "undefined" && ( obj.length ? obj.item(0) === obj[0] : ( obj.item( 0 ) === null && typeof obj[0] === "undefined" ) ) )
 			) {
->>>>>>> 3fee197d
 				type = "array";
 			} else {
 				type = typeof obj;
