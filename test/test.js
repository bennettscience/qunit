--- conflicted
+++ resolved
@@ -78,7 +78,7 @@
 	// The assert-context way of testing discouraged global variables,
 	// it doesn't make sense of it itself to be a global variable.
 	// Only allows for mistakes (e.g. forgetting to list 'assert' as parameter)
-	assert.notStrictEqual( window.assert, QUnit.assert, "Assert does not get exposed as a global variable" );
+	assert.notStrictEqual((typeof window !== 'undefined') ? window.assert : {}, QUnit.assert, "Assert does not get exposed as a global variable" );
 });
 
 module("setup test", {
@@ -95,6 +95,8 @@
 test("module with setup, expect in test call", 2, function() {
 	ok(true);
 });
+
+if (typeof document !== 'undefined') {
 
 module("<script id='qunit-unescaped-module'>'module';</script>", {
 	setup: function() {
@@ -121,6 +123,10 @@
 	ok(true, "<script id='qunit-unescaped-asassertionsert'>'assertion';</script>");
 });
 
+}
+
+if (typeof window !== 'undefined') {
+
 var state;
 
 module("setup/teardown test", {
@@ -161,6 +167,8 @@
 	ok(true);
 });
 
+}
+
 module("setup/teardown test 2");
 
 test("module without setup/teardown", function() {
@@ -168,12 +176,8 @@
 	ok(true);
 });
 
-<<<<<<< HEAD
-// Skip this test in Google Apps Script, because it hangs.
-if ( typeof HtmlService === "undefined" ) {
-
-=======
->>>>>>> 906d2941
+if (typeof window !== "undefined") {
+
 var orgDate;
 
 module("Date test", {
@@ -366,30 +370,22 @@
 	deepEqual(this.options, {recipe:"soup",ingredients:["hamster","onions","carrots"]}, "Is this a bug or a feature? Could do a deep copy") ;
 });
 
+if (typeof QUnit.config !== "function") {
 
 module("testEnvironment tests");
 
 function makeurl() {
-<<<<<<< HEAD
-	var testEnv = QUnit.current_testEnvironment || ( QUnit.getObj && QUnit.getObj().current_testEnvironment );
-=======
 	var testEnv = QUnit.config.current.testEnvironment;
->>>>>>> 906d2941
 	var url = testEnv.url || 'http://example.com/search';
 	var q   = testEnv.q   || 'a search test';
 	return url + '?q='+encodeURIComponent(q);
 }
 
-<<<<<<< HEAD
-test("makeurl working",function() {
-	equal( QUnit.current_testEnvironment || ( QUnit.getObj && QUnit.getObj().current_testEnvironment ), this, 'The current testEnvironment is global');
-=======
 test("makeurl working", 3, function() {
-	equal( QUnit.config.current.testEnvironment, this, 'The current testEnvironment QUnit.config');
+	equal(QUnit.config.current.testEnvironment, this, 'The current testEnvironment QUnit.config');
 	/*jshint camelcase:false */
 	equal( QUnit.current_testEnvironment, this, 'The current testEnvironment is in QUnit.config (old way)');
 	/*jshint camelcase:true */
->>>>>>> 906d2941
 	equal( makeurl(), 'http://example.com/search?q=a%20search%20test', 'makeurl returns a default url if nothing specified in the testEnvironment');
 });
 
@@ -400,6 +396,8 @@
 test("makeurl working with settings from testEnvironment", function() {
 	equal( makeurl(), 'http://google.com/?q=another_search_test', 'rather than passing arguments, we use test metadata to from the url');
 });
+
+}
 
 module("jsDump");
 test("jsDump output", function() {
@@ -620,6 +618,9 @@
 		delayNextSetup = true;
 	});
 
+  // Skip these tests in Google Apps Script
+  if (typeof HtmlService === "undefined") {
+
 	test("basics", 2, function() {
 		var previous = getPreviousTests(/^setup$/, /^timing$/)[0],
 			runtime = previous.lastChild.previousSibling;
@@ -633,6 +634,8 @@
 		ok( parseInt( basics.lastChild.previousSibling.innerHTML, 10 ) < 50, "Fast runtime for trivial test" );
 		ok( parseInt( slow.lastChild.previousSibling.innerHTML, 10 ) > 250, "Runtime includes setup" );
 	});
+
+  }
 })();
 
 }
